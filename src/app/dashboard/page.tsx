/* eslint-disable @typescript-eslint/no-explicit-any */
/* eslint-disable @typescript-eslint/no-unused-vars */
// src/app/dashboard/page.tsx
"use client";

import React, { useState, useEffect } from "react";
import { Agent, AgentNetwork as AgentNetworkType } from "@/types/agent";
import { Transaction } from "@/types/transaction";
import DashboardLayout from "@/components/dashboard/DashboardLayout";
import ClientSideOnly from "@/components/ClientSideOnly";
import WalletInitialization from "@/components/wallet/WalletInitialization";
import walletInitService from "@/lib/xrp/walletInitService";
import transactionService from "@/lib/xrp/transactionService";
import walletService from "@/lib/wallet/walletService";
import { analyzePrompt } from "@/lib/agents/analysis";
import Image from "next/image";
import TaskResultModal from "@/components/task/TaskResultModal";
<<<<<<< HEAD
import socketService from "@/lib/utils/crewAiWebSocketService";
import {
  waitForRunCompletion,
  extractAgentInfo,
} from "@/lib/utils/crewAISocket";

// Log update type definition for CrewAI WebSocket logs
interface CrewAILogUpdate {
  type: string;
  run_id: string;
  log_prefix?: string;
  data: any;
}
=======
import { waitForRunCompletion } from "@/lib/utils/crewAISocket";
import { useIsMobile } from "@/lib/hooks/useIsMobile";
>>>>>>> 78ab1601

export default function DashboardPage() {
  // State management
  const isMobile = useIsMobile();
  const [network, setNetwork] = useState<AgentNetworkType>({
    nodes: [],
    links: [],
  });
  const [transactions, setTransactions] = useState<Transaction[]>([]);
  const [selectedAgent, setSelectedAgent] = useState<Agent | null>(null);
  const [selectedAgents, setSelectedAgents] = useState<Agent[]>([]);
  const [processing, setProcessing] = useState<boolean>(false);
  const [balance, setBalance] = useState<number>(995); // Starting balance
  const [isLoading, setIsLoading] = useState<boolean>(true);
  const [hasMounted, setHasMounted] = useState<boolean>(false);

  // Task result state
  const [showTaskResult, setShowTaskResult] = useState<boolean>(false);
  const [taskResult, setTaskResult] = useState<string>("");
  const [taskPrompt, setTaskPrompt] = useState<string>("");
  const [taskAgents, setTaskAgents] = useState<string[]>([]);
  const [taskCost, setTaskCost] = useState<number>(0);

  // Wallet initialization states
  const [initializing, setInitializing] = useState<boolean>(false);
  const [initProgress, setInitProgress] = useState<{
    initialized: string[];
    pending: string[];
    failed: string[];
    cached: string[]; // Track which wallets were loaded from cache
    progress: number;
  }>({
    initialized: [],
    pending: [],
    failed: [],
    cached: [],
    progress: 0,
  });
  const [agentNames, setAgentNames] = useState<Record<string, string>>({});

  // Set mounted state and initialize wallet service
  useEffect(() => {
    setHasMounted(true);

    // Initialize the wallet service
<<<<<<< HEAD
    walletService.initialize().catch(console.error);

    // Initialize the socket connection
    initializeSocketConnection();

    return () => {
      // Clean up socket connection on unmount
      socketService.disconnect();
    };
=======
    if (!isMobile) walletService.initialize().catch(console.error);
>>>>>>> 78ab1601
  }, []);

  /**
   * Initialize WebSocket connection to the CrewAI backend
   */
  const initializeSocketConnection = async () => {
    if (socketService.isConnected()) {
      console.log("Socket already connected.");
      // Update event handlers for the existing connection
      socketService.updateEventHandlers({
        onLogUpdate: handleLogUpdate,
      });
      return;
    }

    console.log("Connecting to CrewAI WebSocket server...");

    try {
      await socketService.connect({
        onConnect: () => {
          console.log("Connected to CrewAI WebSocket server");
        },
        onDisconnect: (reason) => {
          console.log(`Disconnected from CrewAI WebSocket server: ${reason}`);
        },
        onConnectError: (error) => {
          console.error(`CrewAI WebSocket connection error: ${error.message}`);
        },
        onError: (error) => {
          console.error("CrewAI WebSocket error:", error);
        },
        onLogUpdate: handleLogUpdate,
        onRunComplete: (payload) => {
          handleRunComplete(payload);
        },
        onJoinedRoom: (data) => {
          console.log("Joined room:", data);
        },
      });

      console.log("Successfully connected to CrewAI WebSocket server");
    } catch (error) {
      console.error("Failed to initialize socket connection:", error);
    }
  };

  /**
   * Handle the run_complete event from the WebSocket
   */
  const handleRunComplete = async (payload: any) => {
    console.log("Run complete received:", payload);

    const runId = payload.run_id;
    const status = payload.status;

    if (!runId) {
      console.error("No run_id in the payload");
      setProcessing(false);
      return;
    }

    try {
      // Fetch the final results from the API
      const result = await fetchFinalResults(runId);
      console.log("Final result fetched:", result);

      // Update UI with the results
      setTaskResult(
        result.final_output ||
          result.final_result?.final_output ||
          "Task completed successfully!"
      );

      // Extract agent names
      const agentNames = extractAgentNamesFromResult(result);
      setTaskAgents(agentNames);

      // Calculate cost
      const totalCost = calculateTotalCost(result);
      setTaskCost(totalCost);

      // Show results modal
      setShowTaskResult(true);
    } catch (error) {
      console.error(`Error fetching results for run ${runId}:`, error);
    } finally {
      // Reset processing state
      setProcessing(false);
    }
  };

  // Initialize network data
  useEffect(() => {
    if (!hasMounted) return;

    // Simulate loading delay with a modern loading animation
    const loadTimer = setTimeout(async () => {
      var walletAddress = "";
      if (!isMobile)
        walletAddress = (await walletService.getWalletAddress()) || "";
      const initialNodes: Agent[] = [
        {
          id: "main-agent",
          name: "Orchestrator Agent",
          type: "main",
          balance: 995,
          cost: 0,
          status: "active",
          walletAddress: walletAddress || undefined, // Convert null to undefined
        },
        {
          id: "text-gen-1",
          name: "Text Generator",
          type: "text",
          balance: 5,
          cost: 5,
          status: "active",
        },
        {
          id: "image-gen-1",
          name: "Image Creator",
          type: "image",
          balance: 0,
          cost: 10,
          status: "active",
        },
        {
          id: "data-analyzer",
          name: "Data Analyzer",
          type: "data",
          balance: 0,
          cost: 7,
          status: "active",
        },
        {
          id: "research-assistant",
          name: "Research Assistant",
          type: "assistant",
          balance: 0,
          cost: 8,
          status: "active",
        },
        {
          id: "code-generator",
          name: "Code Generator",
          type: "text",
          balance: 0,
          cost: 6,
          status: "active",
        },
        {
          id: "translator",
          name: "Language Translator",
          type: "text",
          balance: 0,
          cost: 4,
          status: "active",
        },
        {
          id: "summarizer",
          name: "Content Summarizer",
          type: "assistant",
          balance: 0,
          cost: 3,
          status: "active",
        },
      ];

      // Initial connections - primarily from main agent to others
      const initialLinks = [
        { source: "main-agent", target: "text-gen-1", value: 1 },
        { source: "main-agent", target: "image-gen-1", value: 0 },
        { source: "main-agent", target: "data-analyzer", value: 0 },
        { source: "main-agent", target: "research-assistant", value: 0 },
        { source: "main-agent", target: "code-generator", value: 0 },
        { source: "main-agent", target: "translator", value: 0 },
        { source: "main-agent", target: "summarizer", value: 0 },
        // Some agent-to-agent connections for demonstration
        { source: "text-gen-1", target: "summarizer", value: 0.5 },
        { source: "data-analyzer", target: "code-generator", value: 0.3 },
      ];

      // Initial transaction
      const initialTransaction: Transaction = {
        id: "initial-tx-001",
        from: "main-agent",
        to: "text-gen-1",
        amount: 5,
        currency: "RLUSD",
        timestamp: new Date().toISOString(),
        status: "confirmed",
        type: "payment",
        memo: "Initial balance allocation",
      };

      setNetwork({ nodes: initialNodes, links: initialLinks });
      setTransactions([initialTransaction]);

      // Create a mapping of agent IDs to names for the initialization UI
      const nameMap = initialNodes.reduce((map, agent) => {
        map[agent.id] = agent.name;
        return map;
      }, {} as Record<string, string>);
      setAgentNames(nameMap);

      // Start pre-initializing wallets
      initializeWallets(initialNodes);
    }, 1500);

    return () => clearTimeout(loadTimer);
  }, [hasMounted]);

  // Initialize all agent wallets on page load
  const initializeWallets = async (agents: Agent[]) => {
    setInitializing(true);
    setInitProgress({
      initialized: [],
      pending: agents.map((agent) => agent.id),
      failed: [],
      cached: [],
      progress: 0,
    });

    try {
      // Initialize wallets in batches
      const intervalId = setInterval(async () => {
        const progress = walletInitService.getInitializationProgress();
        setInitProgress(progress);

        // When all wallets are initialized or we've handled all failures, finish loading
        if (progress.pending.length === 0) {
          clearInterval(intervalId);

          // Create trustlines for agents that need them
          await walletInitService.createTrustlinesForAgents(
            progress.initialized.filter((id) => id !== "main-agent")
          );

          // Mark the initialized wallets in the transaction service
          transactionService.markWalletsAsInitialized(progress.initialized);

          setTimeout(() => {
            setInitializing(false);
            setIsLoading(false);
          }, 1000);
        }
      }, 500);

      // Start the actual wallet initialization
      walletInitService.initializeAllWallets(agents);
    } catch (error) {
      console.error("Failed to initialize wallets:", error);
      // Even on error, proceed to the dashboard but with limited functionality
      setTimeout(() => {
        setInitializing(false);
        setIsLoading(false);
      }, 1000);
    }
  };

  // Handle prompt submission with CrewAI WebSocket integration
  // Update the handleSubmit function to use the WebSocket service
  /**
   * Handle prompt submission and start a task through WebSocket
   * @param promptText The user's task description
   */
  const handleSubmit = async (promptText: string) => {
    if (!promptText.trim()) return;

    setProcessing(true);
    console.log("[Dashboard] Submitting task:", promptText);

    try {
      // Store the prompt for later use
      setTaskPrompt(promptText);

      // Clear any previous agents selection
      setSelectedAgents([]);

      // Reset any previous task results
      setTaskResult("");
      setTaskAgents([]);
      setTaskCost(0);

      // First, get the main agent to start the visualization chain
      const mainAgent = network.nodes.find((node) => node.id === "main-agent");
      if (mainAgent) {
        setSelectedAgents([mainAgent]);
      }

      // Pre-analyze prompt for a better initial guess at the required agents
      // (this will be refined when hierarchy comes from backend)
      const potentialAgents = await analyzePromptAndSelectAgents(promptText);

      // Make sure socket is connected with our handlers
      if (!socketService.isConnected()) {
        await initializeSocketConnection();
      } else {
        // Update event handlers for the existing connection
        socketService.updateEventHandlers({
          onLogUpdate: handleLogUpdate,
          onRunComplete: handleRunComplete,
        });
      }

      // Start the task with the CrewAI backend
      const runId = await socketService.startTask(promptText);
      console.log(`[Dashboard] Task started with run ID: ${runId}`);

      // The rest will be handled by the WebSocket event handlers:
      // 1. handleLogUpdate will update the visualization as agents are created/used
      // 2. handleRunComplete will fetch the final result when done
    } catch (error) {
      console.error("[Dashboard] Submission error:", error);

      // Reset processing state
      setProcessing(false);

      // Reset network visualization
      resetAgentStatus();
    }
  };

  // Analyze prompt and select appropriate agents
  const analyzePromptAndSelectAgents = async (promptText: string) => {
    try {
      // Use existing analysis function
      const result = await analyzePrompt(promptText);

      // Map selected agent IDs to actual agent objects
      const selectedAgents = result.selectedAgents
        .map((id) => network.nodes.find((node) => node.id === id))
        .filter((agent) => agent !== undefined) as Agent[];

      // If no agents were found, default to text-gen-1
      if (selectedAgents.length === 0) {
        const defaultAgent = network.nodes.find(
          (node) => node.id === "text-gen-1"
        );
        if (defaultAgent) {
          selectedAgents.push(defaultAgent);
        }
      }

      return selectedAgents;
    } catch (error) {
      console.error("Error analyzing prompt:", error);
      // Default to text-gen-1 if analysis fails
      const defaultAgent = network.nodes.find(
        (node) => node.id === "text-gen-1"
      );
      return defaultAgent ? [defaultAgent] : [];
    }
  };

  // Create an agent chain from CrewAI hierarchy
  const createAgentChainFromHierarchy = (
    hierarchy: any[],
    mainAgent: Agent,
    allAgents: Agent[]
  ): Agent[] => {
    // Start with the main agent
    const chain: Agent[] = [mainAgent];

    // Helper function to find an agent by name
    const findAgentByName = (name: string): Agent | undefined => {
      // Format the name to match potential agent names
      const formattedName = name.replace(/_/g, " ");

      // Try to find a direct match
      let agent = allAgents.find(
        (a) => a.name.toLowerCase() === formattedName.toLowerCase()
      );

      // If no direct match, try to find a partial match
      if (!agent) {
        agent = allAgents.find(
          (a) =>
            a.name.toLowerCase().includes(formattedName.toLowerCase()) ||
            formattedName.toLowerCase().includes(a.name.toLowerCase())
        );
      }

      return agent;
    };

    // Sort hierarchy by level if available
    const sortedHierarchy = [...hierarchy].sort(
      (a, b) => (a.level || 0) - (b.level || 0)
    );

    // Add agents to chain based on hierarchy
    for (const item of sortedHierarchy) {
      const agentName = item.agent_name;
      if (agentName) {
        const agent = findAgentByName(agentName);
        if (agent && !chain.includes(agent)) {
          chain.push(agent);
        }
      }
    }

    // If no agents were found (other than main), default to text-gen-1
    if (chain.length === 1) {
      const defaultAgent = allAgents.find((a) => a.id === "text-gen-1");
      if (defaultAgent) {
        chain.push(defaultAgent);
      }
    }

    return chain;
  };

  const fetchFinalResults = async (runId: string) => {
    try {
      const response = await fetch(
        `${
          process.env.NEXT_PUBLIC_BACKEND_URL ||
          "https://crewai-api-61qj.onrender.com"
        }/results/${runId}`
      );

      if (!response.ok) {
        throw new Error(
          `Failed to fetch results: ${response.status} ${response.statusText}`
        );
      }

      const data = await response.json();
      return data;
    } catch (error) {
      console.error("Error fetching final results:", error);
      throw error;
    }
  };

  // Handle WebSocket log updates
  // Update the WebSocket log handler to visualize agent workflow in real-time
  const handleLogUpdate = (payload: CrewAILogUpdate) => {
    console.log(`[CrewAI Log] ${payload.type}:`, payload.data);

    const runId = payload.run_id;

    // Handle hierarchy generation - set up the potential agent workflow
    if (payload.type === "hierarchy_generated" && payload.data?.hierarchy) {
      const hierarchy = payload.data.hierarchy;
      console.log("Agent hierarchy received:", hierarchy);

      // Store the main agent as the first node in our visualization chain
      const mainAgent = network.nodes.find((node) => node.id === "main-agent");
      if (mainAgent) {
        // Start with just the main agent selected
        setSelectedAgents([mainAgent]);
      }
    }

    // When an agent is created, add it to the visualization
    if (payload.type === "agent_created" && payload.data?.agent_name) {
      const agentName = payload.data.agent_name;
      console.log(`Agent created: ${agentName}`);

      // Find the corresponding agent in our network
      const agent = findAgentByName(agentName, network.nodes);

      if (agent) {
        // Add this agent to the selected agents chain, preserving order
        setSelectedAgents((prev) => {
          // Only add if not already in the chain
          if (!prev.some((a) => a.id === agent.id)) {
            return [...prev, agent];
          }
          return prev;
        });

        // Update the agent's status to "processing"
        setNetwork((prevNetwork) => {
          const updatedNodes = prevNetwork.nodes.map((node) => {
            if (node.id === agent.id) {
              return { ...node, status: "processing" as const };
            }
            return node;
          });

          return { ...prevNetwork, nodes: updatedNodes };
        });

        // If we have more than one agent in the chain, create a transaction
        // to visualize the flow between the previous agent and this one
        setSelectedAgents((current) => {
          if (current.length > 1) {
            const previousAgent = current[current.length - 2];

            // Create and visualize the transaction
            const transaction: Transaction = {
              id: `ws-tx-${Date.now()}-${Math.floor(Math.random() * 10000)}`,
              from: previousAgent.id,
              to: agent.id,
              amount: agent.cost,
              currency: "RLUSD",
              timestamp: new Date().toISOString(),
              status: "confirmed",
              type: "payment",
              memo: `Agent workflow: ${previousAgent.name} -> ${agent.name}`,
            };

            // Add the transaction to the UI
            setTransactions((prev) => [transaction, ...prev]);

            // Update the network visualization
            updateNetworkWithTransaction(transaction);
          }

          return current;
        });
      }
    }

    // When a task starts for an agent
    if (payload.type === "task_start" && payload.data?.agent_name) {
      const agentName = payload.data.agent_name;
      const agent = findAgentByName(agentName, network.nodes);

      if (agent) {
        // Highlight the agent that's currently active
        setNetwork((prevNetwork) => {
          const updatedNodes = prevNetwork.nodes.map((node) => {
            if (node.id === agent.id) {
              return { ...node, status: "processing" as const };
            } else if (node.status === "processing") {
              // Set other processing agents back to active
              return { ...node, status: "active" as const };
            }
            return node;
          });

          return { ...prevNetwork, nodes: updatedNodes };
        });
      }
    }

    // When a task completes
    if (payload.type === "task_end" && payload.data?.agent_name) {
      const agentName = payload.data.agent_name;
      const agent = findAgentByName(agentName, network.nodes);

      if (agent) {
        // Mark this agent as complete
        setNetwork((prevNetwork) => {
          const updatedNodes = prevNetwork.nodes.map((node) => {
            if (node.id === agent.id) {
              return { ...node, status: "active" as const };
            }
            return node;
          });

          return { ...prevNetwork, nodes: updatedNodes };
        });
      }
    }

    // When the run completes
    if (payload.type === "run_complete") {
      const status = payload.data?.status;
      console.log(`Run ${runId} completed with status: ${status}`);

      // Fetch the final results from the API endpoint
      fetchFinalResults(runId)
        .then((result) => {
          console.log("Final result fetched:", result);

          // Update the task result data
          setTaskResult(
            result.final_output ||
              result.final_result?.final_output ||
              "Task completed successfully!"
          );

          // Extract agent names from the result for display
          const agentNames = extractAgentNamesFromResult(result);
          setTaskAgents(agentNames);

          // Calculate total cost (if available in the result)
          const totalCost = calculateTotalCost(result);
          setTaskCost(totalCost);

          // Show the result modal
          setShowTaskResult(true);

          // Reset processing state
          setProcessing(false);
        })
        .catch((error) => {
          console.error("Error fetching final results:", error);
          setProcessing(false);
        });
    }
  };

  // Calculate total cost from the result
  const calculateTotalCost = (result: any): number => {
    let totalCost = 0;

    // Check for agent token usage with cost info
    if (result.agent_token_usage) {
      for (const agent in result.agent_token_usage) {
        const usage = result.agent_token_usage[agent];
        if (usage && typeof usage.estimated_cost_usd === "number") {
          totalCost += usage.estimated_cost_usd;
        }
      }
    }

    // If no cost found but we have selected agents, use their costs
    if (totalCost === 0 && selectedAgents.length > 0) {
      totalCost = selectedAgents.reduce((sum, agent) => sum + agent.cost, 0);
    }

    return totalCost;
  };

  // Helper function to extract agent names from the result
  const extractAgentNamesFromResult = (result: any): string[] => {
    const agentNames: string[] = [];

    // Try to get agent names from agent_hierarchy
    if (result.agent_hierarchy && Array.isArray(result.agent_hierarchy)) {
      result.agent_hierarchy.forEach((agent: any) => {
        if (agent.agent_name) {
          agentNames.push(agent.agent_name.replace(/_/g, " "));
        }
      });
    }

    // If no agent hierarchy, try to get from agent_token_usage
    if (agentNames.length === 0 && result.agent_token_usage) {
      agentNames.push(...Object.keys(result.agent_token_usage));
    }

    // If we have selected agents in the UI, use those names
    if (agentNames.length === 0 && selectedAgents.length > 0) {
      agentNames.push(...selectedAgents.map((agent) => agent.name));
    }

    return agentNames;
  };

  // Helper function to find an agent by name
  const findAgentByName = (
    name: string,
    agents: Agent[]
  ): Agent | undefined => {
    const formattedName = name.replace(/_/g, " ").toLowerCase();

    // Try direct match first
    let agent = agents.find((a) => a.name.toLowerCase() === formattedName);

    // If no direct match, try partial match
    if (!agent) {
      agent = agents.find(
        (a) =>
          a.name.toLowerCase().includes(formattedName) ||
          formattedName.includes(a.name.toLowerCase())
      );
    }

    return agent;
  };

  const updateNetworkWithTransaction = (transaction: Transaction) => {
    setNetwork((prevNetwork) => {
      // First, mark all previously processing agents as active
      const updatedNodes = [...prevNetwork.nodes].map((node) => {
        // Update nodes with new balances
        if (node.id === transaction.from) {
          return {
            ...node,
            balance: node.balance - transaction.amount,
            status: "active" as const, // Set sender to active
          };
        } else if (node.id === transaction.to) {
          return {
            ...node,
            balance: node.balance + transaction.amount,
            status: "processing" as const, // Set receiver to processing
          };
        } else if (node.status === "processing") {
          // Reset any other processing agents to active
          return {
            ...node,
            status: "active" as const,
          };
        }
        return node;
      });

      // Update or create the link between these agents
      let updatedLinks = [...prevNetwork.links];

      // Find if this link already exists
      const existingLinkIndex = updatedLinks.findIndex((link) => {
        const source =
          typeof link.source === "object" ? link.source.id : link.source;
        const target =
          typeof link.target === "object" ? link.target.id : link.target;
        return source === transaction.from && target === transaction.to;
      });

      if (existingLinkIndex >= 0) {
        // Update existing link
        updatedLinks[existingLinkIndex] = {
          ...updatedLinks[existingLinkIndex],
          value: (updatedLinks[existingLinkIndex].value as number) + 1,
          active: true,
        };

        // Deactivate other links
        updatedLinks = updatedLinks.map((link, idx) =>
          idx !== existingLinkIndex ? { ...link, active: false } : link
        );
      } else {
        // Create new link
        // First deactivate all links
        updatedLinks = updatedLinks.map((link) => ({ ...link, active: false }));

        // Then add new active link
        updatedLinks.push({
          source: transaction.from,
          target: transaction.to,
          value: 1,
          active: true,
        });
      }

      return {
        nodes: updatedNodes,
        links: updatedLinks,
      };
    });
  };

  const processAgentChainSequentially = async (
    chain: Agent[],
    promptText: string
  ): Promise<{
    transactions: Transaction[];
    totalCost: number;
    agentNames: string[];
  }> => {
    const transactions: Transaction[] = [];
    const agentNames: string[] = [];
    let totalCost = 0;

    // Process each agent in sequence
    for (let i = 0; i < chain.length - 1; i++) {
      const fromAgent = chain[i];
      const toAgent = chain[i + 1];

      // Skip if trying to send to self (shouldn't happen in proper chain)
      if (fromAgent.id === toAgent.id) continue;

      // Create transaction object
      const transaction: Transaction = {
        id: `tx-${Date.now()}-${Math.floor(Math.random() * 10000)}-${i}`,
        from: fromAgent.id,
        to: toAgent.id,
        amount: toAgent.cost,
        currency: "RLUSD",
        timestamp: new Date(Date.now() + i * 1000).toISOString(), // Sequential timestamps
        status: "confirmed",
        type: "payment",
        memo: `Step ${i + 1}/${
          chain.length - 1
        } of processing task: "${promptText.substring(0, 30)}${
          promptText.length > 30 ? "..." : ""
        }"`,
      };

      transactions.push(transaction);
      totalCost += toAgent.cost;

      if (!agentNames.includes(toAgent.name)) {
        agentNames.push(toAgent.name);
      }

      // Add transaction to UI
      setTransactions((prev) => [transaction, ...prev]);

      // Update network visualization
      updateNetworkWithTransaction(transaction);

      // Add delay between transactions for visual effect
      await new Promise((resolve) => setTimeout(resolve, 2500));
    }

    return { transactions, totalCost, agentNames };
  };

  // Reset agent status after task completion or error
  const resetAgentStatus = () => {
    setNetwork((prevNetwork) => {
      const updatedNodes = prevNetwork.nodes.map((node) => {
        if (node.status === "processing") {
          return { ...node, status: "active" as const };
        }
        return node;
      });
      return { ...prevNetwork, nodes: updatedNodes };
    });
  };

  // Handler for agent selection
  const handleAgentSelect = (agent: Agent) => {
    setSelectedAgent(agent);
  };

  // Close agent details panel
  const handleCloseDetails = () => {
    setSelectedAgent(null);
  };

  // Handler for transaction completion - used by StatusBarMenu
  const handleTransactionComplete = () => {
    // Refresh data after transaction
    setTransactions((prev) => [...prev]);
  };

  // Handler for balance updates from user wallet
  const handleBalanceUpdate = (amount: number) => {
    // Update main agent balance
    setBalance((prevBalance) => prevBalance + amount);

    // Update main agent in the network
    setNetwork((prevNetwork) => {
      const updatedNodes = [...prevNetwork.nodes].map((node) => {
        if (node.id === "main-agent") {
          return {
            ...node,
            balance: node.balance + amount,
          };
        }
        return node;
      });

      return {
        ...prevNetwork,
        nodes: updatedNodes,
      };
    });

    // Create a new transaction record for the top-up
    const topUpTransaction: Transaction = {
      id: `user-topup-${Date.now()}`,
      from: "user-wallet",
      to: "main-agent",
      amount: amount,
      currency: "XRP",
      timestamp: new Date().toISOString(),
      status: "confirmed",
      type: "payment",
      memo: "Top up from user wallet",
    };

    // Add the transaction to the list
    setTransactions((prev) => [topUpTransaction, ...prev].slice(0, 50));
  };

  // Show loading state while initializing
  if (!hasMounted || isLoading) {
    return (
      <div className="h-screen bg-gradient-futuristic flex flex-col items-center justify-center">
        <div className="relative">
          {/* Animated logo */}
          <div className="relative flex items-center justify-center w-20 h-20 mb-6 mx-auto">
            <div className="absolute w-full h-full rounded-full bg-blue-600/30 animate-ping"></div>
            <div className="absolute w-16 h-16 rounded-full border-4 border-t-blue-500 border-r-blue-500 border-b-transparent border-l-transparent animate-spin"></div>
            <div className="relative text-blue-400">
              <Image
                width={28}
                height={28}
                src="/synapse-logo.png"
                alt="Logo"
              />
            </div>
          </div>

          <h1 className="text-2xl font-bold mb-2 text-center bg-gradient-to-r from-blue-400 via-white to-blue-400 bg-clip-text text-transparent">
            Synapse Protocol
          </h1>
          <p className="text-gray-400 text-center max-w-xs mx-auto">
            Decentralized Payment Network for Autonomous Agents
          </p>
        </div>

        {/* Loading steps with staggered animation */}
        <div className="mt-8 bg-gray-800/50 backdrop-blur-md rounded-lg border border-gray-700/50 p-4 w-full max-w-sm">
          <div className="space-y-3">
            <div
              className="flex items-center text-green-400 animate-fadeIn"
              style={{ animationDelay: "0.2s" }}
            >
              <div className="w-5 h-5 rounded-full bg-green-500/20 flex items-center justify-center mr-2">
                <svg
                  width="12"
                  height="12"
                  viewBox="0 0 24 24"
                  fill="none"
                  stroke="currentColor"
                  strokeWidth="3"
                  strokeLinecap="round"
                  strokeLinejoin="round"
                >
                  <path d="M20 6L9 17l-5-5" />
                </svg>
              </div>
              <span className="text-sm">Initializing agent network</span>
            </div>

            <div
              className="flex items-center text-green-400 animate-fadeIn"
              style={{ animationDelay: "0.7s" }}
            >
              <div className="w-5 h-5 rounded-full bg-green-500/20 flex items-center justify-center mr-2">
                <svg
                  width="12"
                  height="12"
                  viewBox="0 0 24 24"
                  fill="none"
                  stroke="currentColor"
                  strokeWidth="3"
                  strokeLinecap="round"
                  strokeLinejoin="round"
                >
                  <path d="M20 6L9 17l-5-5" />
                </svg>
              </div>
              <span className="text-sm">Loading wallet integrations</span>
            </div>

            <div
              className="flex items-center text-white animate-fadeIn"
              style={{ animationDelay: "1.2s" }}
            >
              <div className="w-5 h-5 rounded-full bg-blue-500/20 flex items-center justify-center mr-2">
                <div className="w-2 h-2 bg-blue-400 rounded-full animate-pulse"></div>
              </div>
              <span className="text-sm">Connecting to XRP Testnet</span>
            </div>
          </div>
        </div>

        <style jsx>{`
          @keyframes fadeIn {
            from {
              opacity: 0;
              transform: translateY(10px);
            }
            to {
              opacity: 1;
              transform: translateY(0);
            }
          }
          .animate-fadeIn {
            opacity: 0;
            animation: fadeIn 0.5s ease-out forwards;
          }
        `}</style>
      </div>
    );
  }

  return (
    <ClientSideOnly>
      {initializing && (
        <WalletInitialization
          initialized={initProgress.initialized}
          pending={initProgress.pending}
          failed={initProgress.failed}
          cached={initProgress.cached}
          progress={initProgress.progress}
          agentNames={agentNames}
        />
      )}

      {/* Show task result modal when available */}
      {showTaskResult && (
        <TaskResultModal
          isOpen={showTaskResult}
          onClose={() => setShowTaskResult(false)}
          promptText={taskPrompt}
          result={taskResult}
        />
      )}

      <DashboardLayout
        network={network}
        transactions={transactions}
        balance={balance}
        selectedAgent={selectedAgent}
        selectedAgents={selectedAgents}
        processing={processing}
        onAgentSelect={handleAgentSelect}
        onCloseDetails={handleCloseDetails}
        onPromptSubmit={handleSubmit}
        onTransactionComplete={handleTransactionComplete}
        onBalanceUpdate={handleBalanceUpdate}
        walletStatus={{
          initialized: initProgress.initialized,
          pending: initProgress.pending,
          failed: initProgress.failed,
        }}
        isMobile={isMobile} // Pass mobile flag to layout
      />
    </ClientSideOnly>
  );
}<|MERGE_RESOLUTION|>--- conflicted
+++ resolved
@@ -15,12 +15,12 @@
 import { analyzePrompt } from "@/lib/agents/analysis";
 import Image from "next/image";
 import TaskResultModal from "@/components/task/TaskResultModal";
-<<<<<<< HEAD
 import socketService from "@/lib/utils/crewAiWebSocketService";
 import {
   waitForRunCompletion,
   extractAgentInfo,
 } from "@/lib/utils/crewAISocket";
+import { useIsMobile } from "@/lib/hooks/useIsMobile";
 
 // Log update type definition for CrewAI WebSocket logs
 interface CrewAILogUpdate {
@@ -29,10 +29,6 @@
   log_prefix?: string;
   data: any;
 }
-=======
-import { waitForRunCompletion } from "@/lib/utils/crewAISocket";
-import { useIsMobile } from "@/lib/hooks/useIsMobile";
->>>>>>> 78ab1601
 
 export default function DashboardPage() {
   // State management
@@ -78,8 +74,7 @@
     setHasMounted(true);
 
     // Initialize the wallet service
-<<<<<<< HEAD
-    walletService.initialize().catch(console.error);
+    if (!isMobile) walletService.initialize().catch(console.error);
 
     // Initialize the socket connection
     initializeSocketConnection();
@@ -88,9 +83,6 @@
       // Clean up socket connection on unmount
       socketService.disconnect();
     };
-=======
-    if (!isMobile) walletService.initialize().catch(console.error);
->>>>>>> 78ab1601
   }, []);
 
   /**
